--- conflicted
+++ resolved
@@ -1,11 +1,7 @@
 [package]
 name = "blstrs"
 description = "High performance implementation of BLS12 381"
-<<<<<<< HEAD
 version = "0.2.1"
-=======
-version = "0.1.3"
->>>>>>> cb38becf
 authors = ["dignifiedquire <me@dignifiedquire.com>"]
 edition = "2018"
 license = "MIT/Apache-2.0"
@@ -18,11 +14,7 @@
 rustdoc-args = [ "--html-in-header", "katex-header.html" ]
 
 [dependencies]
-<<<<<<< HEAD
-blst = "=0.3.2"
-=======
-blst = { version = "0.2.0", default-features = true }
->>>>>>> cb38becf
+blst = { version = "=0.3.2", default-features = true }
 rand_core = "0.5.1"
 fff = "0.2.3"
 groupy = "0.3.1"
